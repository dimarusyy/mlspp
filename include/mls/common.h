#pragma once

#include <array>
#include <iomanip>
#include <sstream>
#include <stdexcept>
#include <vector>

#include <bytes/bytes.h>
using namespace bytes_ns;

#include <tls/tls_syntax.h>

namespace mls {

using epoch_t = uint64_t;

///
/// Get the current system clock time in the format MLS expects
///

uint64_t
seconds_since_epoch();

///
/// Easy construction of overloaded lambdas
///

template<class... Ts>
struct overloaded : Ts...
{
  using Ts::operator()...;
};
<<<<<<< HEAD
template<class... Ts>
overloaded(Ts...) -> overloaded<Ts...>;
=======

// clang-format off
// XXX(RLB): For some reason, different versions of clang-format disagree on how
// this should be formatted.  Probably because it's new syntax with C++17?
// Exempting it from clang-format for now.
template<class... Ts> overloaded(Ts...) -> overloaded<Ts...>;
// clang-format on
>>>>>>> be0c81d9

///
/// Auto-generate equality and inequality operators for TLS-serializable things
///

template<typename T>
inline typename std::enable_if<T::_tls_serializable, bool>::type
operator==(const T& lhs, const T& rhs)
{
  return lhs._tls_fields_w() == rhs._tls_fields_w();
}

template<typename T>
inline typename std::enable_if<T::_tls_serializable, bool>::type
operator!=(const T& lhs, const T& rhs)
{
  return lhs._tls_fields_w() != rhs._tls_fields_w();
}

///
/// Error types
///

// The `using parent = X` / `using parent::parent` construction here
// imports the constructors of the parent.

class NotImplementedError : public std::exception
{
public:
  using parent = std::exception;
  using parent::parent;
};

class ProtocolError : public std::runtime_error
{
public:
  using parent = std::runtime_error;
  using parent::parent;
};

class IncompatibleNodesError : public std::invalid_argument
{
public:
  using parent = std::invalid_argument;
  using parent::parent;
};

class InvalidParameterError : public std::invalid_argument
{
public:
  using parent = std::invalid_argument;
  using parent::parent;
};

class InvalidPathError : public std::invalid_argument
{
public:
  using parent = std::invalid_argument;
  using parent::parent;
};

class InvalidIndexError : public std::invalid_argument
{
public:
  using parent = std::invalid_argument;
  using parent::parent;
};

class InvalidMessageTypeError : public std::invalid_argument
{
public:
  using parent = std::invalid_argument;
  using parent::parent;
};

class MissingNodeError : public std::out_of_range
{
public:
  using parent = std::out_of_range;
  using parent::parent;
};

class MissingStateError : public std::out_of_range
{
public:
  using parent = std::out_of_range;
  using parent::parent;
};

// A slightly more elegant way to silence -Werror=unused-variable
template<typename T>
void
silence_unused(const T& val)
{
  (void)val;
}

} // namespace mls<|MERGE_RESOLUTION|>--- conflicted
+++ resolved
@@ -31,10 +31,6 @@
 {
   using Ts::operator()...;
 };
-<<<<<<< HEAD
-template<class... Ts>
-overloaded(Ts...) -> overloaded<Ts...>;
-=======
 
 // clang-format off
 // XXX(RLB): For some reason, different versions of clang-format disagree on how
@@ -42,7 +38,6 @@
 // Exempting it from clang-format for now.
 template<class... Ts> overloaded(Ts...) -> overloaded<Ts...>;
 // clang-format on
->>>>>>> be0c81d9
 
 ///
 /// Auto-generate equality and inequality operators for TLS-serializable things
