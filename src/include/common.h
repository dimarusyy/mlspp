#pragma once

#include <array>
#include <iomanip>
#include <sstream>
#include <stdexcept>
#include <vector>

// Forward declarations to enable optional serialization below
namespace tls {
class ostream;
class istream;

ostream&
operator<<(ostream& out, uint8_t data);
istream&
operator>>(istream& in, uint8_t& data);
}

namespace mls {

///
/// Protocol versions
///

typedef uint16_t ProtocolVersion;

static const ProtocolVersion mls10Version = 0xABCD;

///
<<<<<<< HEAD
=======
/// Serialization of optional values
///

template<typename T>
std::ostream&
operator<<(std::ostream& out, const std::optional<T>& opt)
{
  if (!opt) {
    return out << "_";
  }

  return out << *opt;
}

///
>>>>>>> fa1cc9bb
/// Byte strings and serialization
///

typedef std::vector<uint8_t> bytes;

bytes
to_bytes(const std::string& ascii);

std::string
to_hex(const bytes& data);

bytes
from_hex(const std::string& hex);

bytes&
operator+=(bytes& lhs, const bytes& rhs);

bytes
operator+(const bytes& lhs, const bytes& rhs);

std::ostream&
operator<<(std::ostream& out, const bytes& data);

typedef uint32_t epoch_t;

///
/// Error types
///

// The `typedef X parent` / `using parent::parent` construction here
// imports the constructors of the parent.

class NotImplementedError : public std::exception
{
public:
  typedef std::exception parent;
  using parent::parent;
};

class ProtocolError : public std::runtime_error
{
public:
  typedef std::runtime_error parent;
  using parent::parent;
};

class InvalidTLSSyntax : public std::invalid_argument
{
public:
  typedef std::invalid_argument parent;
  using parent::parent;
};

class IncompatibleNodesError : public std::invalid_argument
{
public:
  typedef std::invalid_argument parent;
  using parent::parent;
};

class InvalidParameterError : public std::invalid_argument
{
public:
  typedef std::invalid_argument parent;
  using parent::parent;
};

class InvalidPathError : public std::invalid_argument
{
public:
  typedef std::invalid_argument parent;
  using parent::parent;
};

class InvalidIndexError : public std::invalid_argument
{
public:
  typedef std::invalid_argument parent;
  using parent::parent;
};

class InvalidMessageTypeError : public std::invalid_argument
{
public:
  typedef std::invalid_argument parent;
  using parent::parent;
};

class MissingNodeError : public std::out_of_range
{
public:
  typedef std::out_of_range parent;
  using parent::parent;
};

class MissingStateError : public std::out_of_range
{
public:
  typedef std::out_of_range parent;
  using parent::parent;
};

} // namespace mls<|MERGE_RESOLUTION|>--- conflicted
+++ resolved
@@ -28,8 +28,6 @@
 static const ProtocolVersion mls10Version = 0xABCD;
 
 ///
-<<<<<<< HEAD
-=======
 /// Serialization of optional values
 ///
 
@@ -45,7 +43,6 @@
 }
 
 ///
->>>>>>> fa1cc9bb
 /// Byte strings and serialization
 ///
 
