#pragma once

#include "common.h"
#include "crypto.h"
#include "ratchet_tree.h"
#include "tls_syntax.h"
#include <optional>

#define DUMMY_CIPHERSUITE CipherSuite::P256_SHA256_AES128GCM
#define DUMMY_SCHEME SignatureScheme::P256_SHA256

namespace mls {

// struct {
//    DHPublicKey public_key;
//    HPKECiphertext node_secrets<0..2^16-1>;
// } RatchetNode
struct RatchetNode : public CipherAware
{
  DHPublicKey public_key;
  tls::variant_vector<HPKECiphertext, CipherSuite, 2> node_secrets;

  RatchetNode(CipherSuite suite)
    : CipherAware(suite)
    , public_key(suite)
    , node_secrets(suite)
  {}

  RatchetNode(const DHPublicKey& public_key,
              const std::vector<HPKECiphertext>& node_secrets)
    : CipherAware(public_key)
    , public_key(public_key)
    , node_secrets(node_secrets)
  {}
};

bool
operator==(const RatchetNode& lhs, const RatchetNode& rhs);
tls::ostream&
operator<<(tls::ostream& out, const RatchetNode& obj);
tls::istream&
operator>>(tls::istream& in, RatchetNode& obj);

// struct {
//    RatchetNode nodes<0..2^16-1>;
// } DirectPath;
struct DirectPath : public CipherAware
{
  tls::variant_vector<RatchetNode, CipherSuite, 2> nodes;

  DirectPath(CipherSuite suite)
    : CipherAware(suite)
    , nodes(suite)
  {}
};

bool
operator==(const DirectPath& lhs, const DirectPath& rhs);
tls::ostream&
operator<<(tls::ostream& out, const DirectPath& obj);
tls::istream&
operator>>(tls::istream& in, DirectPath& obj);

// struct {
//     opaque user_init_key_id<0..255>;
//     ProtocolVersion supported_versions<0..255>;
//     CipherSuite cipher_suites<0..255>;
//     HPKEPublicKey init_keys<1..2^16-1>;
//     Credential credential;
//     opaque signature<0..2^16-1>;
// } UserInitKey;
struct UserInitKey
{
  tls::opaque<1> user_init_key_id;
  tls::vector<ProtocolVersion, 1> supported_versions;
  tls::vector<CipherSuite, 1> cipher_suites;
  tls::vector<tls::opaque<2>, 2> init_keys; // Postpone crypto parsing
  Credential credential;
  tls::opaque<2> signature;

  UserInitKey()
    : supported_versions(1, mls10Version)
  {}

  void add_init_key(const DHPublicKey& pub);
  std::optional<DHPublicKey> find_init_key(CipherSuite suite) const;
  void sign(const SignaturePrivateKey& identity_priv,
            const Credential& credential);
  bool verify() const;
  bytes to_be_signed() const;
};

bool
operator==(const UserInitKey& lhs, const UserInitKey& rhs);
tls::ostream&
operator<<(tls::ostream& out, const UserInitKey& obj);
tls::istream&
operator>>(tls::istream& in, UserInitKey& obj);

// struct {
//   ProtocolVersion version;
//   opaque group_id<0..255>;
//   uint32 epoch;
//   optional<Credential> roster<1..2^32-1>;
//   optional<HPKEPublicKey> tree<1..2^32-1>;
//   opaque transcript_hash<0..255>;
//   opaque init_secret<0..255>;
// } WelcomeInfo;
struct WelcomeInfo : public CipherAware
{
  ProtocolVersion version;
  tls::opaque<1> group_id;
  epoch_t epoch;
<<<<<<< HEAD
  LeafIndex index;
=======
  Roster roster;
>>>>>>> 36d0bff2
  RatchetTree tree;
  tls::opaque<1> transcript_hash;
  tls::opaque<1> init_secret;

  WelcomeInfo(CipherSuite suite)
    : CipherAware(suite)
    , tree(suite)
  {}

  WelcomeInfo(tls::opaque<2> group_id,
              epoch_t epoch,
<<<<<<< HEAD
              LeafIndex index,
=======
              Roster roster,
>>>>>>> 36d0bff2
              RatchetTree tree,
              tls::opaque<1> transcript_hash,
              tls::opaque<1> init_secret)
    : CipherAware(tree)
    , version(mls10Version)
    , group_id(group_id)
    , epoch(epoch)
<<<<<<< HEAD
    , index(index)
=======
    , roster(roster)
>>>>>>> 36d0bff2
    , tree(tree)
    , transcript_hash(transcript_hash)
    , init_secret(init_secret)
  {}

  bytes hash(CipherSuite suite) const;
};

bool
operator==(const WelcomeInfo& lhs, const WelcomeInfo& rhs);
tls::ostream&
operator<<(tls::ostream& out, const WelcomeInfo& obj);
tls::istream&
operator>>(tls::istream& in, WelcomeInfo& obj);

// struct {
//   opaque user_init_key_id<0..255>;
//   CipherSuite cipher_suite;
//   HPKECiphertext encrypted_welcome_info;
// } Welcome;
struct Welcome
{
  tls::opaque<1> user_init_key_id;
  CipherSuite cipher_suite;
  HPKECiphertext encrypted_welcome_info;

  Welcome()
    : encrypted_welcome_info(DUMMY_CIPHERSUITE)
  {}

  Welcome(const bytes& id, const DHPublicKey& pub, const WelcomeInfo& info);
  WelcomeInfo decrypt(const DHPrivateKey& priv) const;
};

bool
operator==(const Welcome& lhs, const Welcome& rhs);
tls::ostream&
operator<<(tls::ostream& out, const Welcome& obj);
tls::istream&
operator>>(tls::istream& in, Welcome& obj);

// enum { ... } GroupOperationType;
enum class GroupOperationType : uint8_t
{
  add = 1,
  update = 2,
  remove = 3,
};

tls::ostream&
operator<<(tls::ostream& out, const GroupOperationType& obj);
tls::istream&
operator>>(tls::istream& in, GroupOperationType& obj);

// struct {
//     uint32 index;
//     UserInitKey init_key;
//     opaque welcome_info_hash<0..255>;
// } Add;
struct Add
{
public:
  LeafIndex index;
  UserInitKey init_key;
  tls::opaque<1> welcome_info_hash;

  Add() {}

  Add(LeafIndex index, const UserInitKey& init_key, bytes welcome_info_hash)
    : index(index)
    , init_key(init_key)
    , welcome_info_hash(std::move(welcome_info_hash))
  {}

  static const GroupOperationType type;
};

bool
operator==(const Add& lhs, const Add& rhs);
tls::ostream&
operator<<(tls::ostream& out, const Add& obj);
tls::istream&
operator>>(tls::istream& in, Add& obj);

// struct {
//     DirectPath path;
// } Update;
struct Update : public CipherAware
{
public:
  DirectPath path;

  Update(CipherSuite suite)
    : CipherAware(suite)
    , path(suite)
  {}

  Update(const DirectPath& path)
    : CipherAware(path)
    , path(path)
  {}

  static const GroupOperationType type;
};

bool
operator==(const Update& lhs, const Update& rhs);
tls::ostream&
operator<<(tls::ostream& out, const Update& obj);
tls::istream&
operator>>(tls::istream& in, Update& obj);

// struct {
//     uint32 removed;
//     DirectPath path;
// } Remove;
struct Remove : public CipherAware
{
public:
  LeafIndex removed;
  DirectPath path;

  Remove(CipherSuite suite)
    : CipherAware(suite)
    , path(suite)
  {}

  Remove(LeafIndex removed, const DirectPath& path)
    : CipherAware(path)
    , removed(removed)
    , path(path)
  {}

  static const GroupOperationType type;
};

bool
operator==(const Remove& lhs, const Remove& rhs);
tls::ostream&
operator<<(tls::ostream& out, const Remove& obj);
tls::istream&
operator>>(tls::istream& in, Remove& obj);

// Container class for all operations
//
// struct {
//     GroupOperationType msg_type;
//     select (GroupOperation.msg_type) {
//         case init:      Init;
//         case add:       Add;
//         case update:    Update;
//         case remove:    Remove;
//     };
// } GroupOperation;
//
// NB: This is a "pseudo-union" type, in that only one of the struct
// members will be populated with a non-zero value.  This is a bit
// wasteful of memory, but necessary to avoid the silliness of C++
// union types over structs.
struct GroupOperation : public CipherAware
{
  GroupOperationType type;

  Add add;
  Update update;
  Remove remove;

  GroupOperation()
    : CipherAware(DUMMY_CIPHERSUITE)
    , add()
    , update(DUMMY_CIPHERSUITE)
    , remove(DUMMY_CIPHERSUITE)
  {}

  GroupOperation(CipherSuite suite)
    : CipherAware(suite)
    , add()
    , update(suite)
    , remove(suite)
  {}

  GroupOperation(const Add& add)
    : CipherAware(DUMMY_CIPHERSUITE)
    , type(add.type)
    , add(add)
    , update(DUMMY_CIPHERSUITE)
    , remove(DUMMY_CIPHERSUITE)
  {}

  GroupOperation(const Update& update)
    : CipherAware(update)
    , type(update.type)
    , add()
    , update(update)
    , remove(update.cipher_suite())

  {}

  GroupOperation(const Remove& remove)
    : CipherAware(remove)
    , type(remove.type)
    , add()
    , update(remove.cipher_suite())
    , remove(remove)
  {}
};

bool
operator==(const GroupOperation& lhs, const GroupOperation& rhs);
tls::ostream&
operator<<(tls::ostream& out, const GroupOperation& obj);
tls::istream&
operator>>(tls::istream& in, GroupOperation& obj);

// struct {
//     uint32 prior_epoch;
//     GroupOperation operation;
//
//     uint32 signer_index;
//     opaque signature<1..2^16-1>;
//     opaque confirmation<1..2^8-1>;
// } Handshake;
struct Handshake : public CipherAware
{
  epoch_t prior_epoch;
  GroupOperation operation;

  LeafIndex signer_index;
  tls::opaque<2> signature;
  tls::opaque<1> confirmation;

  epoch_t epoch() const { return prior_epoch + 1; }

  Handshake(CipherSuite suite)
    : CipherAware(suite)
    , operation(suite)
  {}

  Handshake(epoch_t prior_epoch,
            const GroupOperation& operation,
            LeafIndex signer_index,
            const bytes& signature,
            const bytes& confirmation)
    : CipherAware(operation)
    , prior_epoch(prior_epoch)
    , operation(operation)
    , signer_index(signer_index)
    , signature(signature)
    , confirmation(confirmation)
  {}
};

bool
operator==(const Handshake& lhs, const Handshake& rhs);
tls::ostream&
operator<<(tls::ostream& out, const Handshake& obj);
tls::istream&
operator>>(tls::istream& in, Handshake& obj);

} // namespace mls<|MERGE_RESOLUTION|>--- conflicted
+++ resolved
@@ -111,11 +111,6 @@
   ProtocolVersion version;
   tls::opaque<1> group_id;
   epoch_t epoch;
-<<<<<<< HEAD
-  LeafIndex index;
-=======
-  Roster roster;
->>>>>>> 36d0bff2
   RatchetTree tree;
   tls::opaque<1> transcript_hash;
   tls::opaque<1> init_secret;
@@ -127,11 +122,6 @@
 
   WelcomeInfo(tls::opaque<2> group_id,
               epoch_t epoch,
-<<<<<<< HEAD
-              LeafIndex index,
-=======
-              Roster roster,
->>>>>>> 36d0bff2
               RatchetTree tree,
               tls::opaque<1> transcript_hash,
               tls::opaque<1> init_secret)
@@ -139,11 +129,6 @@
     , version(mls10Version)
     , group_id(group_id)
     , epoch(epoch)
-<<<<<<< HEAD
-    , index(index)
-=======
-    , roster(roster)
->>>>>>> 36d0bff2
     , tree(tree)
     , transcript_hash(transcript_hash)
     , init_secret(init_secret)
